import { isProxyable, wrap } from '../wrap.js'
import { instrumentDOBinding } from './do.js'
import { instrumentKV } from './kv.js'
import { instrumentQueueSender } from './queue.js'
import { instrumentServiceBinding } from './service.js'
<<<<<<< HEAD
import { instrumentAnalyticsEngineDataset } from './analytics-engine'
import { instrumentD1 } from './d1'
=======
import { instrumentAnalyticsEngineDataset } from './analytics-engine.js'

const isJSRPC = (item?: unknown): item is Service => {
	// @ts-expect-error The point of RPC types is to block non-existent properties, but that's the goal here
	return !!(item as Service)?.['__some_property_that_will_never_exist' + Math.random()]
}
>>>>>>> f68aa8da

const isKVNamespace = (item?: unknown): item is KVNamespace => {
	return !isJSRPC(item) && !!(item as KVNamespace)?.getWithMetadata
}

const isQueue = (item?: unknown): item is Queue<unknown> => {
	return !isJSRPC(item) && !!(item as Queue<unknown>)?.sendBatch
}

const isDurableObject = (item?: unknown): item is DurableObjectNamespace => {
	return !isJSRPC(item) && !!(item as DurableObjectNamespace)?.idFromName
}

export const isVersionMetadata = (item?: unknown): item is WorkerVersionMetadata => {
	return (
		!isJSRPC(item) &&
		typeof (item as WorkerVersionMetadata)?.id === 'string' &&
		typeof (item as WorkerVersionMetadata)?.tag === 'string'
	)
}

const isAnalyticsEngineDataset = (item?: unknown): item is AnalyticsEngineDataset => {
	return !isJSRPC(item) && !!(item as AnalyticsEngineDataset)?.writeDataPoint
}

const isD1Database = (item?: unknown): item is D1Database => {
	return !!(item as D1Database)?.exec && !!(item as D1Database)?.prepare
}

const instrumentEnv = (env: Record<string, unknown>): Record<string, unknown> => {
	const envHandler: ProxyHandler<Record<string, unknown>> = {
		get: (target, prop, receiver) => {
			const item = Reflect.get(target, prop, receiver)
			if (!isProxyable(item)) {
				return item
			}
			if (isJSRPC(item)) {
				return instrumentServiceBinding(item, String(prop))
			} else if (isKVNamespace(item)) {
				return instrumentKV(item, String(prop))
			} else if (isQueue(item)) {
				return instrumentQueueSender(item, String(prop))
			} else if (isDurableObject(item)) {
				return instrumentDOBinding(item, String(prop))
			} else if (isVersionMetadata(item)) {
				// we do not need to log accesses to the metadata
				return item
			} else if (isAnalyticsEngineDataset(item)) {
				return instrumentAnalyticsEngineDataset(item, String(prop))
			} else if (isD1Database(item)) {
				return instrumentD1(item, String(prop))
			} else {
				return item
			}
		},
	}
	return wrap(env, envHandler)
}

export { instrumentEnv }<|MERGE_RESOLUTION|>--- conflicted
+++ resolved
@@ -3,17 +3,13 @@
 import { instrumentKV } from './kv.js'
 import { instrumentQueueSender } from './queue.js'
 import { instrumentServiceBinding } from './service.js'
-<<<<<<< HEAD
-import { instrumentAnalyticsEngineDataset } from './analytics-engine'
 import { instrumentD1 } from './d1'
-=======
 import { instrumentAnalyticsEngineDataset } from './analytics-engine.js'
 
 const isJSRPC = (item?: unknown): item is Service => {
 	// @ts-expect-error The point of RPC types is to block non-existent properties, but that's the goal here
 	return !!(item as Service)?.['__some_property_that_will_never_exist' + Math.random()]
 }
->>>>>>> f68aa8da
 
 const isKVNamespace = (item?: unknown): item is KVNamespace => {
 	return !isJSRPC(item) && !!(item as KVNamespace)?.getWithMetadata
